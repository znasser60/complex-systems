import numpy as np
import matplotlib.pyplot as plt
from PIL import Image
from argparse import ArgumentParser, RawTextHelpFormatter
import os

def parse_args():
    "Parses inputs from commandline and returns them as a Namespace object."

    parser = ArgumentParser(prog = 'python3 tumor_growth.py',
        formatter_class = RawTextHelpFormatter, description =
        '  Simulate tumor growth given arguments for growth, death and mutation probability, grid size and number of time steps.\n\n'
        '  Example syntax:\n'
        '    python3 tumor_growth.py -N 50 -T 100 -p 0.1 -d 0.01 -m 0 \n')

    # Optionals
    parser.add_argument('-N', dest='GRID_SIZE', type=int, default=50,
        help='grid size (default = 50)')

    parser.add_argument('-T', dest='TIME_STEPS', type=int, default=100,
        help='number of time steps (default = 100)')

    parser.add_argument('-p', dest='GROWTH_PROBABILITY', type=float, default=0.3,
        help='growth probability, probability that tumor cell divides, (default = 0.3) ')

    parser.add_argument('-d', dest='DEATH_PROBABILITY', type=float, default=0.1,
                        help='death probability, probability that tumor cell dies, (default = 0.1) ')
    
    parser.add_argument('-m', dest = 'MUTATION_PROBABILITY', type = float, default = .00001, 
                        help = 'mutation probability of a healthy cell into a cancer cell, (default = .00001)')
    return parser.parse_args()


# Define neighborhood rule (Moore neighborhood)
def get_neighbors(x, y, N):
    """Given coordinate x and y in a N by N grid, return the coordinates of all neighbors (Moore neighborhood)."""
    neighbors = []

    assert (0 <= x < N) and (0 <= y < N)

    for i in [-1, 0, 1]:
        for j in [-1, 0, 1]:
            if not (i == 0 and j == 0):
                nx, ny = x + i, y + j
                if 0 <= nx < N and 0 <= ny < N:
                    neighbors.append((nx, ny))

    # Minimum 3 neighbors if we are in edge of grid
    assert 3 <= len(neighbors) <= 8
    return neighbors

# Probability of a healthy cell mutating into a cancer cell 
def mutate(m):
    """Return 1 if this cell mutates according to probability m. """
    return 1 if np.random.rand() < m else 0


def save_frame(grid, step):
    """Save a heatmap of the current grid state. """
    plt.figure(figsize=(5, 5))
    plt.imshow(grid, cmap='viridis', interpolation='nearest', vmin=0, vmax=2)
    plt.axis('off')
    plt.title(f"Tumor Growth at Step {step}")
    # Save the current frame to an image object
    # Create directory if it doesn't exist
    output_dir = os.path.join(os.getcwd(), 'data')
    if not os.path.exists(output_dir):
        os.makedirs(output_dir)
    plt.savefig(os.path.join(output_dir, f'frame_{step}.png'), bbox_inches='tight', pad_inches=0)
    plt.close()

def update_grid(old_grid, new_grid, p, d, m):
    """Iterate through the whole old grid and update new grid where a healthy cell becomes a tumor or
    a tumor cell from the old grid dies."""

    assert np.size(new_grid,1) == np.size(new_grid,0) == np.size(old_grid,1) == np.size(old_grid,0)

    N = np.size(old_grid,1)
    # Iterate over cells in random order
    for x, y in np.random.permutation([(i, j) for i in range(N) for j in range(N)]):
        if old_grid[x, y] == 1:  # If I am a tumor cell
           neighbors = get_neighbors(x, y, N)
           for nx, ny in neighbors:
               # If neighbors are healthy
               if old_grid[nx, ny] == 0 and np.random.rand() < p:
                   new_grid[nx, ny] = 1  # Infect each neighbor with growth probability
        elif old_grid[x, y] == 0: # If I am healthy, maybe mutate
           new_grid[x, y] = mutate(m)
        if (old_grid[x,y] == 1) and (np.random.rand() < d):  # If I am tumor, maybe die
            new_grid[x, y] = 2
    return new_grid

def simulate_growth(N, T, p, d, m, save_plots = False):
    """Perform T simulation steps. Returns the grid with the new cell values after T grid updates. If save_plots==True,
    save each 5th frame in a png file, else no images are created."""

    # Initialize the grid
    old_grid = np.zeros((N, N), dtype=int)
    center = N // 2
    old_grid[center, center] = 1  # Single tumor cell in the center

    # Tumor growth simulation
    for step in range(T):
        new_grid = old_grid.copy()
        old_grid = update_grid(old_grid, new_grid, p, d, m)
        if save_plots and step % 5 == 0:  # Save every 5th step
            save_frame(old_grid, step)
    return old_grid

def save_gif(T, N, p, d, m):
    """Create a gif, assuming that images have been created for each 5th time step of the simulation. """
    # Create GIF from saved frames
    output_dir = os.path.join(os.getcwd(), 'data')
    images = [Image.open(os.path.join(output_dir, f'frame_{step}.png')) for step in range(0, T, 5)]
    gif_path = os.path.join(output_dir, f'tumor_growth_simulation_T{T}_N{N}_p{p}_d{d}_m{m}.gif')
    images[0].save(gif_path, save_all=True, append_images=images[1:], duration=300, loop=0)

    # Display the path to download the GIF
    print(f"GIF saved as: {gif_path}")

if __name__ == '__main__':
    args = parse_args()
    # Parameters
    N = args.GRID_SIZE  # Size of the grid (default 50x50)
    T = args.TIME_STEPS  # Number of simulation steps
    p = args.GROWTH_PROBABILITY  # Probability of tumor cell division
    d = args.DEATH_PROBABILITY # Probability that a tumor cell dies
    m = args.MUTATION_PROBABILITY # probabilty that a healthy cell turns into a tumor cell

    assert 0 < p < 1, "Growth probability must be greater 0, less than 1"
    assert 0 < d < 1, "Death probability must be greater 0, less than 1"
    assert 0 <= m < 1, "Mutation probability must be greater or equal 0, less than 1"

    grid = simulate_growth(N, T, p, d, m, save_plots = True)
<<<<<<< HEAD
    save_gif(T, N, p, d, m)
=======
    save_gif(T, N, p, d, m)
>>>>>>> 32612a7e
<|MERGE_RESOLUTION|>--- conflicted
+++ resolved
@@ -127,13 +127,10 @@
     d = args.DEATH_PROBABILITY # Probability that a tumor cell dies
     m = args.MUTATION_PROBABILITY # probabilty that a healthy cell turns into a tumor cell
 
+
     assert 0 < p < 1, "Growth probability must be greater 0, less than 1"
     assert 0 < d < 1, "Death probability must be greater 0, less than 1"
     assert 0 <= m < 1, "Mutation probability must be greater or equal 0, less than 1"
 
     grid = simulate_growth(N, T, p, d, m, save_plots = True)
-<<<<<<< HEAD
-    save_gif(T, N, p, d, m)
-=======
-    save_gif(T, N, p, d, m)
->>>>>>> 32612a7e
+    save_gif(T, N, p, d, m)