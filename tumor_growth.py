import numpy as np
import matplotlib.pyplot as plt
import matplotlib
from PIL import Image
from argparse import ArgumentParser, RawTextHelpFormatter
import os

def parse_args():
    "Parses inputs from commandline and returns them as a Namespace object."

    parser = ArgumentParser(prog = 'python3 tumor_growth.py',
        formatter_class = RawTextHelpFormatter, description =
        '  Simulate tumor growth given arguments for growth probability, grid size and number of time steps.\n\n'
        '  Example syntax:\n'
        '    python3 tumor_growth.py -N 50 -T 100 -p 0.1\n')

    # Optionals
    parser.add_argument('-N', dest='GRID_SIZE', type=int, default=50,
        help='grid size (default = 50)')

    parser.add_argument('-T', dest='TIME_STEPS', type=int, default=100,
        help='number of time steps (default = 100)')

    parser.add_argument('-p', dest='GROWTH_PROBABILITY', type=float, default=0.3,
        help='growth probability, probability that tumor cell divides, (default = 0.3) ')

    parser.add_argument('-d', dest='DEATH_PROBABILITY', type=float, default=0.01,
                        help='death probability, probability that tumor cell dies, (default = 0.01) ')
    
    parser.add_argument('-m', dest = 'MUTATION_PROBABILITY', type = float, default = .00001, 
                        help = 'mutation probability of a healthy cell into a cancer cell, (default = .00001)')
    return parser.parse_args()


# Define neighborhood rule (Moore neighborhood)
def get_neighbors(x, y, N):
    """Given coordinate x and y in a N by N grid, compute the coordinates of all neighbors (Moore neighborhood)."""
    neighbors = []
    for i in [-1, 0, 1]:
        for j in [-1, 0, 1]:
            if not (i == 0 and j == 0):
                nx, ny = x + i, y + j
                if 0 <= nx < N and 0 <= ny < N:
                    neighbors.append((nx, ny))
    np.random.shuffle(neighbors)
    return neighbors

# Probability of a healthy cell mutating into a cancer cell 
def mutate(p_mutate): 
    return 1 if np.random.rand() < p_mutate else 0


def save_frame(grid, step):
    """Save a heatmap of the current grid state. """
    plt.figure(figsize=(5, 5))
    plt.imshow(grid, cmap='viridis', interpolation='nearest', vmin=0, vmax=2)
    plt.axis('off')
    plt.title(f"Tumor Growth at Step {step}")
    # Save the current frame to an image object
    # Create directory if it doesn't exist
    output_dir = os.path.join(os.getcwd(), 'data')
    if not os.path.exists(output_dir):
        os.makedirs(output_dir)
    plt.savefig(os.path.join(output_dir, f'frame_{step}.png'), bbox_inches='tight', pad_inches=0)
    plt.close()

<<<<<<< HEAD
def update_grid(old_grid, new_grid, p, d):
    """Iterate through the whole old grid and update new grid where a healthy cell becomes a tumor or
    a tumor cell from the old grid dies."""
    N = np.size(old_grid,1)
    for x in range(N):
        for y in range(N):
            if old_grid[x, y] == 1:  # If I am a tumor cell
                neighbors = get_neighbors(x, y, N)
                for nx, ny in neighbors:
                    # If neighbors are healthy
                    if old_grid[nx, ny] == 0 and np.random.rand() < p:
                        new_grid[nx, ny] = 1  # Infect each neighbor with growth probability
            if old_grid[x, y] == 1 and np.random.rand() < d:
                # this tumor cell dies with d probability
                new_grid[x, y] = 2
    return new_grid

def simulate_growth(N, T, p, d, save_plots = False):
    """Perform T simulation steps. Returns the grid with the new cell values after T grid updates. If save_plots==True,
    save each 5th frame in a png file, else no images are created."""
=======
def simulate_growth(N, T, p, d, m, save_plots = False):
>>>>>>> 729ed98c
    # Initialize the grid
    old_grid = np.zeros((N, N), dtype=int)
    center = N // 2
    #old_grid[center, center] = 1  # Single tumor cell in the center
    # Tumor growth simulation
    for step in range(T):
        new_grid = old_grid.copy()
<<<<<<< HEAD
        old_grid = update_grid(old_grid, new_grid, p, d)
=======
        for x, y in np.random.permutation([(i, j) for i in range(N) for j in range(N)]):
            if old_grid[x, y] == 1:  # If I am a tumor cell
                neighbors = get_neighbors(x, y, N)
                for nx, ny in neighbors:
                    # If neighbors are healthy
                    if old_grid[nx, ny] == 0 and np.random.rand() < p:
                        new_grid[nx, ny] = 1 #Infect each neighbor with growth probability
            if old_grid[x, y] == 1 and np.random.rand() < d:
                # this tumor cell dies with d probability
                new_grid[x, y] = 2
            elif old_grid[x,y] == 0 : 
                new_grid[x,y] = mutate(m)
        old_grid = new_grid
        #print(f"Number of tumor cells (NEW GRID): {np.sum(new_grid == 1)}, healthy cells: {np.sum(new_grid == 0)}, "
        #      f"dead cells: {np.sum(new_grid == 2)}, total cells: {N * N}")
>>>>>>> 729ed98c
        if (step % 5 == 0) and save_plots:  # Save every 5th step
            save_frame(old_grid, step)
    return old_grid

def save_gif(T):
    """Create a gif, assuming that images have been created for several time steps of the simulation. """
    # Create GIF from saved frames
    output_dir = os.path.join(os.getcwd(), 'data')
    images = [Image.open(os.path.join(output_dir, f'frame_{step}.png')) for step in range(0, T, 5)]
    gif_path = os.path.join(output_dir, 'tumor_growth_simulation.gif')
    images[0].save(gif_path, save_all=True, append_images=images[1:], duration=300, loop=0)

    # Display the path to download the GIF
    print(f"GIF saved as: {gif_path}")

if __name__ == '__main__':
    args = parse_args()
    # Parameters
    N = args.GRID_SIZE  # Size of the grid (default 50x50)
    T = args.TIME_STEPS  # Number of simulation steps
    p = args.GROWTH_PROBABILITY  # Probability of tumor cell division
    d = args.DEATH_PROBABILITY # Probability that a tumor cell dies
    m = args.MUTATION_PROBABILITY # probabilty that a healthy cell turns into a tumor cell 
    grid = simulate_growth(N, T, p, d, m, save_plots = True)
    save_gif(T)
<|MERGE_RESOLUTION|>--- conflicted
+++ resolved
@@ -12,7 +12,7 @@
         formatter_class = RawTextHelpFormatter, description =
         '  Simulate tumor growth given arguments for growth probability, grid size and number of time steps.\n\n'
         '  Example syntax:\n'
-        '    python3 tumor_growth.py -N 50 -T 100 -p 0.1\n')
+        '    python3 tumor_growth.py -N 50 -T 100 -p 0.1 -d 0.01\n')
 
     # Optionals
     parser.add_argument('-N', dest='GRID_SIZE', type=int, default=50,
@@ -42,7 +42,6 @@
                 nx, ny = x + i, y + j
                 if 0 <= nx < N and 0 <= ny < N:
                     neighbors.append((nx, ny))
-    np.random.shuffle(neighbors)
     return neighbors
 
 # Probability of a healthy cell mutating into a cancer cell 
@@ -64,57 +63,35 @@
     plt.savefig(os.path.join(output_dir, f'frame_{step}.png'), bbox_inches='tight', pad_inches=0)
     plt.close()
 
-<<<<<<< HEAD
-def update_grid(old_grid, new_grid, p, d):
+def update_grid(old_grid, new_grid, p, d, m):
     """Iterate through the whole old grid and update new grid where a healthy cell becomes a tumor or
     a tumor cell from the old grid dies."""
     N = np.size(old_grid,1)
-    for x in range(N):
-        for y in range(N):
-            if old_grid[x, y] == 1:  # If I am a tumor cell
-                neighbors = get_neighbors(x, y, N)
-                for nx, ny in neighbors:
-                    # If neighbors are healthy
-                    if old_grid[nx, ny] == 0 and np.random.rand() < p:
-                        new_grid[nx, ny] = 1  # Infect each neighbor with growth probability
-            if old_grid[x, y] == 1 and np.random.rand() < d:
-                # this tumor cell dies with d probability
-                new_grid[x, y] = 2
+    for x, y in np.random.permutation([(i, j) for i in range(N) for j in range(N)]):
+        if old_grid[x, y] == 1:  # If I am a tumor cell
+           neighbors = get_neighbors(x, y, N)
+           for nx, ny in neighbors:
+               # If neighbors are healthy
+               if old_grid[nx, ny] == 0 and np.random.rand() < p:
+                   new_grid[nx, ny] = 1  # Infect each neighbor with growth probability
+        elif old_grid[x, y] == 0: # If I am healthy, maybe mutate
+           new_grid[x, y] = mutate(m)
+        if (old_grid[x,y] == 1) and (np.random.rand() < d):  # If I am tumor, maybe die
+            new_grid[x, y] = 2
     return new_grid
 
-def simulate_growth(N, T, p, d, save_plots = False):
+def simulate_growth(N, T, p, d, m, save_plots = False):
     """Perform T simulation steps. Returns the grid with the new cell values after T grid updates. If save_plots==True,
     save each 5th frame in a png file, else no images are created."""
-=======
-def simulate_growth(N, T, p, d, m, save_plots = False):
->>>>>>> 729ed98c
     # Initialize the grid
     old_grid = np.zeros((N, N), dtype=int)
     center = N // 2
-    #old_grid[center, center] = 1  # Single tumor cell in the center
+    old_grid[center, center] = 1  # Single tumor cell in the center
     # Tumor growth simulation
     for step in range(T):
         new_grid = old_grid.copy()
-<<<<<<< HEAD
-        old_grid = update_grid(old_grid, new_grid, p, d)
-=======
-        for x, y in np.random.permutation([(i, j) for i in range(N) for j in range(N)]):
-            if old_grid[x, y] == 1:  # If I am a tumor cell
-                neighbors = get_neighbors(x, y, N)
-                for nx, ny in neighbors:
-                    # If neighbors are healthy
-                    if old_grid[nx, ny] == 0 and np.random.rand() < p:
-                        new_grid[nx, ny] = 1 #Infect each neighbor with growth probability
-            if old_grid[x, y] == 1 and np.random.rand() < d:
-                # this tumor cell dies with d probability
-                new_grid[x, y] = 2
-            elif old_grid[x,y] == 0 : 
-                new_grid[x,y] = mutate(m)
-        old_grid = new_grid
-        #print(f"Number of tumor cells (NEW GRID): {np.sum(new_grid == 1)}, healthy cells: {np.sum(new_grid == 0)}, "
-        #      f"dead cells: {np.sum(new_grid == 2)}, total cells: {N * N}")
->>>>>>> 729ed98c
-        if (step % 5 == 0) and save_plots:  # Save every 5th step
+        old_grid = update_grid(old_grid, new_grid, p, d, m)
+        if save_plots:  # Save every 5th step
             save_frame(old_grid, step)
     return old_grid
 
